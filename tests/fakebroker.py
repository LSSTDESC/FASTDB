--- conflicted
+++ resolved
@@ -243,13 +243,8 @@
     def log_cfer_status( self, consumer ):
         self.logger.info( f"FakeBroker consume time = {self.consumer_consume_time_offset+consumer.consume_time:.2f}, "
                           f"handle time = {self.consumer_handle_time_offset+consumer.handle_time:.2f}" )
-<<<<<<< HEAD
-        for cfer in self.classifier_pipes:
-            pipe.send( "log" )
-=======
         for pipe in self.classifier_pipes:
             pipe.send( { "command": "log" } )
->>>>>>> 3107bf7f
 
     def classifier_runner( self, classifier, pipe ):
         done = False
